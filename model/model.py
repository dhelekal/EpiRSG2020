--- conflicted
+++ resolved
@@ -8,15 +8,9 @@
     Parameters struct
     Arguments:
         age_structure -- vector containing the lower bound for each age class
-<<<<<<< HEAD
-        B             -- average birth rate per capita T->\\R
-        V             -- effective vaccination rate (includes vaccine efficacy) T -> k
-        d             -- death rates , T -> k
-=======
         B             -- average birth rate per capita T -> \\R
         V             -- effective vaccination rate (includes vaccine efficacy) T -> k
         d             -- death rates, T -> k
->>>>>>> 519739ec
         gamma         -- recovery rates
         C             -- intergenerational contact rate matrix (Who Interacts With Who Matrix)
         N             -- population size, T -> \\R
@@ -59,11 +53,7 @@
         self.k = mp.k
 
         ### convert vectors to diagonal matrices
-<<<<<<< HEAD
-        self.b = lambda t: np.reshape((mp.B(t)/mp.N) * np.eye(1,self.k,0),(-1))
-=======
         self.b = lambda t: np.reshape((mp.B(t)/mp.N(t)) * np.eye(1,self.k,0),(-1))
->>>>>>> 519739ec
         self.V_mat = lambda t: np.diag(mp.V(t))
         self.gamma_mat = np.diag(mp.gamma)
 
@@ -168,7 +158,8 @@
             if (eval_per_year <0):
                 sol_1_year = solve_ivp(self.__dt__, t_span = t_span, y0 = Y0, method = method)
             else:
-                sol_1_year = solve_ivp(self.__dt__, t_span = t_span, y0 = Y0, method = method, t_eval=np.linspace(t0,tend,num=eval_per_year))
+                sol_1_year = solve_ivp(self.__dt__, t_span = t_span, y0 = Y0, method = method, t_eval = np.linspace(t0, tend, num=eval_per_year))
+
             if first_run:
                Y_t = sol_1_year.y
                first_run = False
